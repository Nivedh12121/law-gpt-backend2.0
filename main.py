"""
Law GPT - Enhanced Production Backend
Complete version with company law support
"""

import os
import json
import logging
from typing import Dict, Any
from fastapi import FastAPI, HTTPException
from fastapi.middleware.cors import CORSMiddleware
from pydantic import BaseModel
import uvicorn

# Integrate Advanced RAG
from advanced_rag import AdvancedRAGPipeline

# Configure logging
logging.basicConfig(level=logging.INFO)
logger = logging.getLogger(__name__)

<<<<<<< HEAD
# Initialize FastAPI app
app = FastAPI(
    title="Law GPT API",
    description="AI Legal Assistant for Indian Law",
    version="2.0.0"
)

# Configure CORS
app.add_middleware(
    CORSMiddleware,
    allow_origins=[
        "*",  # Allow all origins for development
        "https://law-gpt-professional.web.app",  # Your Firebase hosting domain
        "https://law-gpt-professional.firebaseapp.com",  # Alternative Firebase domain
        "http://localhost:3000",  # Local development
        "http://localhost:3001",  # Alternative local port
    ],
    allow_credentials=True,
    allow_methods=["GET", "POST", "PUT", "DELETE", "OPTIONS"],
    allow_headers=["*"],
)
=======
# Configuration
DATA_DIRECTORY = "data"
CORS_ORIGINS = ["*"]

# Remote dataset configuration (GitHub folder with Kanoon cleaned JSON)
KANOON_REMOTE_REPO = "Nivedh12121/law-gpt-backend2.0"
KANOON_REMOTE_PATH = "Kanoon data cleande"
KANOON_BRANCH = os.getenv("KANOON_BRANCH", "main")
KANOON_ENABLE_REMOTE = os.getenv("KANOON_ENABLE_REMOTE", "1") == "1"
KANOON_CACHE_DIR = os.path.join(os.path.dirname(__file__), "data", "_remote_cache")
GEMINI_API_KEY = os.getenv("GEMINI_API_KEY", "AIzaSyDGlQJJhJJhJJhJJhJJhJJhJJhJJhJJhJJ")

def _safe_extend_json(records: List[Dict[str, Any]], payload: Any, source_hint: str = "") -> int:
    """Append JSON payload to records, handling list/dict and tagging source."""
    added = 0
    try:
        if isinstance(payload, list):
            for item in payload:
                if isinstance(item, dict):
                    if source_hint and "source" not in item:
                        item["source"] = source_hint
                    records.append(item)
                    added += 1
        elif isinstance(payload, dict):
            item = payload
            if source_hint and "source" not in item:
                item["source"] = source_hint
            records.append(item)
            added += 1
    except Exception as e:
        logger.error(f"Failed to extend records from {source_hint}: {e}")
    return added

def _ensure_dir(path: str):
    os.makedirs(path, exist_ok=True)

def _load_json_file(path: str) -> Any:
    with open(path, "r", encoding="utf-8") as f:
        return json.load(f)

def load_all_json_data(data_dir: str) -> List[Dict[str, Any]]:
    all_data: List[Dict[str, Any]] = []
    base_dir = os.path.join(os.path.dirname(__file__), data_dir)
    if not os.path.exists(base_dir):
        logger.warning(f"Data directory {base_dir} does not exist")
    else:
        # Load local JSON (including subfolders)
        for root, _, files in os.walk(base_dir):
            for filename in files:
                if not filename.lower().endswith(".json"):
                    continue
                filepath = os.path.join(root, filename)
                try:
                    payload = _load_json_file(filepath)
                    added = _safe_extend_json(all_data, payload, source_hint=os.path.relpath(filepath, base_dir))
                    logger.debug(f"Loaded {added} items from {filepath}")
                except Exception as e:
                    logger.error(f"Error reading {filepath}: {e}")

    # Optionally load remote GitHub JSON files from Kanoon path
    if KANOON_ENABLE_REMOTE:
        try:
            import requests
            # Use GitHub API to list contents of the folder (supports spaces via URL encoding)
            api_url = f"https://api.github.com/repos/{KANOON_REMOTE_REPO}/contents/{requests.utils.requote_uri(KANOON_REMOTE_PATH)}?ref={KANOON_BRANCH}"
            logger.info(f"Fetching remote dataset index: {api_url}")
            r = requests.get(api_url, timeout=30)
            r.raise_for_status()
            listing = r.json()
            if isinstance(listing, list):
                _ensure_dir(KANOON_CACHE_DIR)
                for entry in listing:
                    if entry.get("type") != "file":
                        continue
                    name = entry.get("name", "")
                    if not name.lower().endswith(".json"):
                        continue
                    download_url = entry.get("download_url")
                    if not download_url:
                        # Fallback to raw URL
                        download_url = f"https://raw.githubusercontent.com/{KANOON_REMOTE_REPO}/{KANOON_BRANCH}/{KANOON_REMOTE_PATH}/{name}"
                    cache_path = os.path.join(KANOON_CACHE_DIR, name)
                    try:
                        logger.info(f"Downloading remote dataset file: {name}")
                        rr = requests.get(download_url, timeout=60)
                        rr.raise_for_status()
                        with open(cache_path, "wb") as out:
                            out.write(rr.content)
                        payload = _load_json_file(cache_path)
                        added = _safe_extend_json(all_data, payload, source_hint=f"remote:{name}")
                        logger.info(f"Loaded {added} items from remote {name}")
                    except Exception as e:
                        logger.error(f"Failed remote fetch {name}: {e}")
            else:
                logger.warning("Remote listing did not return a file array; skipping remote load.")
        except Exception as e:
            logger.error(f"Remote dataset load failed: {e}")

    logger.info(f"Total knowledge records loaded: {len(all_data)}")
    return all_data

# Initialize FastAPI app
app = FastAPI(
    title="Law GPT API - Advanced Legal AI",
    description="Next-generation AI-powered Indian legal assistant",
    version="12.0.0"
)

app.add_middleware(CORSMiddleware, allow_origins=CORS_ORIGINS, allow_methods=["*"], allow_headers=["*"])

# Load knowledge base and initialize Advanced RAG pipeline
KNOWLEDGE_BASE = load_all_json_data(DATA_DIRECTORY)
rag_pipeline = AdvancedRAGPipeline(KNOWLEDGE_BASE, GEMINI_API_KEY)
logger.info(f"Knowledge base ready with {len(KNOWLEDGE_BASE)} records (remote enabled={KANOON_ENABLE_REMOTE})")

# ---- Minimal Observability Helpers ----
def _top_sources(sources: List[Dict[str, Any]], k: int = 3) -> List[str]:
    names: List[str] = []
    for s in (sources or [])[:k]:
        src = None
        if isinstance(s, dict):
            src = s.get("source") or (s.get("meta") or {}).get("source") or s.get("file") or s.get("name")
        src = src or "-"
        if isinstance(src, str) and ("/" in src or "\\" in src):
            src = src.replace("\\", "/").split("/")[-1]
        names.append(str(src))
    return names

def _act_sections(meta: Dict[str, Any]) -> Dict[str, Any]:
    try:
        if not isinstance(meta, dict):
            return {"act": None, "sections": None}
        act = meta.get("act")
        sections = meta.get("sections")
        if isinstance(sections, (list, tuple)):
            sections = [str(x) for x in sections[:5]]
        elif sections is not None:
            sections = [str(sections)]
        return {"act": act, "sections": sections}
    except Exception:
        return {"act": None, "sections": None}

def _validate_schema(result: Dict[str, Any]) -> None:
    if not isinstance(result, dict):
        raise HTTPException(status_code=500, detail="invalid_result_type")
    if "answer" not in result:
        raise HTTPException(status_code=500, detail="missing_answer")
    if "sources" in result and not isinstance(result["sources"], list):
        raise HTTPException(status_code=500, detail="invalid_sources_type")
>>>>>>> b68101f7

# Request/Response models
class ChatRequest(BaseModel):
    query: str

class ChatResponse(BaseModel):
    response: str
    sources: list = []

# Enhanced Legal knowledge base
LEGAL_RESPONSES = {
    "section 302 ipc": {
        "response": """**Section 302 IPC - Punishment for Murder**

📋 **Legal Provision:**
Section 302 of the Indian Penal Code deals with punishment for murder.

⚖️ **Definition:**
Whoever commits murder shall be punished with death, or imprisonment for life, and shall also be liable to fine.

🔍 **Key Elements:**
• **Intention to cause death** - The act must be done with intention of causing death
• **Knowledge of likelihood** - Or with knowledge that the act is likely to cause death
• **Culpable homicide amounting to murder** - Must satisfy conditions under Section 300

📚 **Related Sections:**
• Section 299 - Culpable homicide
• Section 300 - Murder
• Section 301 - Culpable homicide by causing death of person other than person whose death was intended

⚠️ **Important Note:**
This is a non-bailable and cognizable offense. Always consult with a qualified criminal lawyer for specific cases.""",
        "sources": ["Indian Penal Code", "Supreme Court Judgments", "Criminal Law"]
    },
    
    "article 21": {
        "response": """**Article 21 - Right to Life and Personal Liberty**

📋 **Constitutional Provision:**
"No person shall be deprived of his life or personal liberty except according to procedure established by law."

🔍 **Scope and Interpretation:**
• **Right to Life** - Includes right to live with human dignity
• **Personal Liberty** - Encompasses various freedoms and rights
• **Procedure Established by Law** - Must be just, fair and reasonable

📚 **Landmark Cases:**
• **Maneka Gandhi v. Union of India (1978)** - Expanded interpretation
• **Francis Coralie Mullin v. Administrator (1981)** - Right to live with dignity
• **Olga Tellis v. Bombay Municipal Corporation (1985)** - Right to livelihood

🌟 **Extended Rights Under Article 21:**
• Right to Privacy
• Right to Education
• Right to Health
• Right to Clean Environment
• Right to Speedy Trial

⚖️ **Legal Significance:**
Article 21 is the heart of fundamental rights and has been expansively interpreted by the Supreme Court.""",
        "sources": ["Constitution of India", "Supreme Court Cases", "Fundamental Rights"]
    },
    
    "article 14": {
        "response": """**Article 14 - Right to Equality**

📋 **Constitutional Text:**
"The State shall not deny to any person equality before the law or the equal protection of the laws within the territory of India."

🔍 **Two Concepts:**
1. **Equality before Law** - Negative concept (no discrimination)
2. **Equal Protection of Laws** - Positive concept (equal treatment)

📚 **Key Principles:**
• **Reasonable Classification** - State can classify but must be reasonable
• **Non-Arbitrariness** - State action must not be arbitrary
• **Rule of Law** - Everyone is equal before law

⚖️ **Tests for Reasonable Classification:**
1. Classification must be based on intelligible differentia
2. Differentia must have rational relation to object sought to be achieved

🌟 **Landmark Cases:**
• **E.P. Royappa v. State of Tamil Nadu (1974)** - Arbitrariness doctrine
• **Maneka Gandhi v. Union of India (1978)** - Procedure must be fair
• **Indra Sawhney v. Union of India (1992)** - Reservation case

📋 **Exceptions:**
• President and Governors have immunity
• Foreign diplomats have immunity
• Different laws for different states (reasonable classification)""",
        "sources": ["Constitution of India", "Supreme Court Judgments", "Equality Rights"]
    },
    
    "annual returns": {
        "response": """**Annual Returns for Private Limited Companies**

📋 **Legal Requirement:**
Every private limited company must file annual returns with the Registrar of Companies (ROC) under the Companies Act, 2013.

⚖️ **Consequences of Non-Filing for 3 Years:**

🚨 **For the Company:**
• **Section 248** - Company may be struck off from ROC records
• **Penalty under Section 92(5)** - ₹5,000 + ₹50 per day of default
• **Additional penalty** - ₹1,00,000 for continuing default
• **Loss of legal status** - Company ceases to exist legally
• **Asset forfeiture** - All assets vest in the Central Government

👥 **For Directors:**
• **Section 164(2)(a)** - Disqualification for 5 years from appointment as director
• **Personal liability** - For company debts in certain cases
• **Criminal liability** - Under Section 447 (punishment up to 6 months imprisonment)
• **Penalty** - ₹25,000 to ₹5,00,000 per director

🔄 **Revival Options:**
• **Section 252** - Application for revival within 20 years
• **Compounding of offenses** - Pay penalties and file returns
• **Fresh incorporation** - Start new company (if old one struck off)

📚 **Key Sections:**
• Section 92 - Annual Return filing
• Section 248 - Striking off companies
• Section 252 - Revival of companies
• Section 164 - Director disqualification

⚠️ **Immediate Action Required:**
File all pending annual returns immediately and pay applicable penalties to avoid striking off.""",
        "sources": ["Companies Act 2013", "ROC Guidelines", "Corporate Law"]
    },
    
    "bail procedure": {
        "response": """**🚨 BAIL PROCEDURE UNDER CrPC - COMPLETE GUIDE**

📋 **Legal Framework:** Sections 436-450, Code of Criminal Procedure, 1973

## 📝 **TYPES OF BAIL:**

### **1. REGULAR BAIL (Section 437 CrPC)** ⚖️
• **When:** After arrest and during trial
• **Who can grant:** Magistrate, Sessions Judge, High Court, Supreme Court
• **Procedure:**
  - File bail application with supporting documents
  - Serve copy to prosecution
  - Court hearing with arguments
  - Decision based on merits

### **2. ANTICIPATORY BAIL (Section 438 CrPC)** 🛡️
• **When:** Before arrest (apprehension of arrest)
• **Who can grant:** Sessions Judge, High Court, Supreme Court only
• **Conditions:** Must show reasonable grounds for arrest apprehension

### **3. INTERIM BAIL** ⏰
• **When:** Temporary relief pending regular bail decision
• **Duration:** Usually 2-4 weeks
• **Purpose:** Prevent immediate custody

## 🔍 **BAIL APPLICATION PROCEDURE:**

### **STEP 1: PREPARATION** 📋
• **Draft bail application** with proper format
• **Attach documents:**
  - Copy of FIR
  - Medical certificates (if applicable)
  - Character certificates
  - Surety documents
  - Property papers for bond

### **STEP 2: FILING** 📄
• **File in appropriate court** (Magistrate/Sessions/High Court)
• **Pay court fees** as prescribed
• **Serve copy to prosecution** within stipulated time
• **Get hearing date** from court registry

### **STEP 3: HEARING** 🏛️
• **Prosecution arguments** against bail
• **Defense arguments** for bail
• **Court considers factors** for bail decision
• **Order passed** - granted/rejected/conditions imposed

## ⚖️ **FACTORS COURT CONSIDERS:**

### **FOR GRANTING BAIL:** ✅
• **Nature of offense** - Non-serious, bailable
• **Strength of evidence** - Weak prosecution case
• **Flight risk** - Accused has roots in community
• **No tampering** - Won't influence witnesses
• **Health grounds** - Medical emergency
• **Long trial** - Case likely to take years

### **AGAINST GRANTING BAIL:** ❌
• **Serious offense** - Murder, rape, terrorism
• **Strong evidence** - Clear case against accused
• **Flight risk** - May abscond
• **Witness tampering** - May influence evidence
• **Repeat offender** - History of similar crimes
• **Public safety** - Threat to society

## 📚 **IMPORTANT SECTIONS:**

• **Section 436** - Bail in non-bailable cases
• **Section 437** - When bail may be taken in non-bailable cases
• **Section 438** - Direction for grant of bail to person apprehending arrest
• **Section 439** - Special powers of High Court or Court of Session regarding bail
• **Section 440** - Amount of bond and reduction thereof

## 🏛️ **LANDMARK JUDGMENTS:**

• **Gurbaksh Singh Sibbia v. State of Punjab (1980)** - Anticipatory bail guidelines
• **Sanjay Chandra v. CBI (2012)** - Economic offenses and bail
• **Arnesh Kumar v. State of Bihar (2014)** - Arrest guidelines
• **Satender Kumar Antil v. CBI (2022)** - Bail as rule, jail as exception

## 💰 **BAIL CONDITIONS:**

### **COMMON CONDITIONS:**
• **Personal Bond** - ₹10,000 to ₹5,00,000 (varies)
• **Surety** - One or more sureties
• **Surrender passport** - In serious cases
• **Regular reporting** - Police station/court
• **No tampering** - With evidence or witnesses
• **Residence restriction** - Stay in jurisdiction

## 🚨 **WHEN BAIL IS DIFFICULT:**

• **Non-bailable offenses** - Murder (302 IPC), Rape (376 IPC)
• **NDPS cases** - Narcotic drugs offenses
• **Economic offenses** - Large fraud cases
• **Terror cases** - UAPA, NIA cases
• **Repeat offenders** - Habitual criminals

## ⏰ **TIME LIMITS:**

• **Regular bail** - No specific time limit
• **Anticipatory bail** - Before arrest occurs
• **Default bail** - 60/90 days without chargesheet (Section 167)
• **Statutory bail** - Automatic in certain conditions

## 📞 **PRACTICAL TIPS:**

• **Engage experienced criminal lawyer** immediately
• **Prepare strong grounds** for bail application
• **Arrange reliable sureties** beforehand
• **Keep all documents** ready
• **Follow bail conditions** strictly once granted

⚠️ **REMEMBER:** "Bail is the rule, jail is the exception" - Supreme Court principle

📋 **DISCLAIMER:** This is general information. Always consult a qualified criminal lawyer for specific cases and current legal position.""",
        "sources": ["Criminal Procedure Code 1973", "Supreme Court Judgments", "Bail Jurisprudence", "Criminal Law Practice"]
    },
    
    "company law": {
        "response": """**Indian Company Law Overview**

📋 **Primary Legislation:**
Companies Act, 2013 - Governs incorporation, management, and winding up of companies in India.

🏢 **Types of Companies:**
• **Private Limited Company** - Limited by shares, private
• **Public Limited Company** - Can raise funds from public
• **One Person Company (OPC)** - Single member company
• **Limited Liability Partnership (LLP)** - Hybrid structure

📚 **Key Compliance Requirements:**
• **Annual Returns** - Form MGT-7 (due within 60 days of AGM)
• **Annual Financial Statements** - Form AOC-4
• **Board Meetings** - Minimum 4 per year
• **Annual General Meeting** - Within 6 months of financial year end

⚖️ **Director Responsibilities:**
• **Fiduciary Duty** - Act in company's best interest
• **Due Diligence** - Exercise reasonable care and skill
• **Compliance** - Ensure statutory compliances
• **Disclosure** - Declare interests in contracts

🚨 **Common Violations & Penalties:**
• **Non-filing of returns** - ₹5,000 + daily penalty
• **Non-conduct of AGM** - ₹25,000 to ₹5,00,000
• **Director disqualification** - Various grounds under Section 164

📞 **Regulatory Bodies:**
• **Ministry of Corporate Affairs (MCA)** - Policy and administration
• **Registrar of Companies (ROC)** - Registration and compliance
• **National Company Law Tribunal (NCLT)** - Adjudication

⚠️ **Professional Advice:**
Always consult a Company Secretary or Corporate Lawyer for specific compliance issues.""",
        "sources": ["Companies Act 2013", "MCA Guidelines", "Corporate Governance"]
    },
    
    "private limited company": {
        "response": """**Private Limited Company in India**

📋 **Definition:**
A private limited company is a company whose shares are not freely transferable and cannot be offered to the general public.

🔍 **Key Features:**
• **Limited Liability** - Members' liability limited to unpaid share capital
• **Separate Legal Entity** - Company has its own legal identity
• **Perpetual Succession** - Continues despite changes in membership
• **Minimum 2 Directors** - Maximum 15 directors
• **Minimum 2 Members** - Maximum 200 members

📚 **Compliance Requirements:**
• **Annual Returns** - File Form MGT-7 within 60 days of AGM
• **Financial Statements** - File Form AOC-4 within 30 days of AGM
• **Board Meetings** - Minimum 4 meetings per year
• **AGM** - Must be held within 6 months of financial year end
• **Statutory Registers** - Maintain various registers at registered office

⚖️ **Advantages:**
• Limited liability protection
• Easy to raise capital
• Tax benefits and deductions
• Professional credibility
• Separate legal entity

🚨 **Disadvantages:**
• Extensive compliance requirements
• Higher cost of formation and maintenance
• Restrictions on share transfer
• Mandatory audit requirements

💰 **Penalties for Non-Compliance:**
• **Late filing of returns** - ₹5,000 + ₹50 per day
• **Non-conduct of AGM** - ₹25,000 to ₹5,00,000
• **Non-filing of financial statements** - ₹5,000 + daily penalty

📞 **Professional Help:**
Consult a Company Secretary or Chartered Accountant for proper compliance management.""",
        "sources": ["Companies Act 2013", "ROC Procedures", "Corporate Law"]
    },
    
    "fir": {
        "response": """**🚨 HOW TO FILE FIR - COMPLETE STEP-BY-STEP PROCESS**

📋 **Legal Framework:** Section 154, Code of Criminal Procedure, 1973

## 📝 **STEP-BY-STEP PROCESS TO FILE FIR:**

### **STEP 1: IMMEDIATE ACTIONS** ⏰
• **Go to nearest police station** within jurisdiction where crime occurred
• **Bring identification documents** (Aadhaar, PAN, Driving License)
• **Collect evidence** if available (photos, documents, witness details)
• **Note down time, date, location** of incident accurately

### **STEP 2: APPROACH THE POLICE** 👮‍♂️
• **Visit Station House Officer (SHO)** or duty officer
• **Inform about cognizable offense** (serious crimes like theft, assault, murder)
• **Request to file FIR** - it's your legal right under Section 154 CrPC
• **Police CANNOT refuse** to register FIR for cognizable offenses

### **STEP 3: PROVIDE COMPLETE INFORMATION** 📋
**Essential Details to Include:**
• **Your personal details** (name, address, contact number)
• **Detailed description of incident** (what, when, where, how)
• **Names of accused persons** (if known)
• **Names and addresses of witnesses**
• **Description of stolen/damaged property** (if applicable)
• **Injuries sustained** (if any)

### **STEP 4: FIR REGISTRATION PROCESS** ✍️
• **Police will write down your complaint** in FIR register
• **FIR will be read back to you** for verification
• **You must sign the FIR** after confirming accuracy
• **Get free copy of FIR** - this is your legal right
• **Note down FIR number** and date of registration

### **STEP 5: WHAT HAPPENS AFTER FIR** 🔍
• **Investigation begins immediately** under Section 156 CrPC
• **Police will visit crime scene** and collect evidence
• **Statements of witnesses** will be recorded under Section 161
• **You may be called for additional questioning**
• **Medical examination** if injuries are involved

## 📋 **DOCUMENTS REQUIRED:**
• **Identity Proof** (Aadhaar/PAN/Driving License)
• **Address Proof** (if different from ID)
• **Medical Certificate** (in case of injuries)
• **Evidence** (photos, receipts, documents related to crime)
• **Witness Details** (names, addresses, contact numbers)

## ⚖️ **YOUR LEGAL RIGHTS:**
• **Right to file FIR** - Police cannot refuse (Section 154)
• **Right to free copy** of FIR immediately
• **Right to add more information** later if remembered
• **Right to approach Magistrate** if police refuses to file FIR
• **Right to know investigation progress**

## 🚫 **WHAT IF POLICE REFUSES TO FILE FIR:**
1. **Approach Senior Police Officer** (SP/DCP)
2. **File complaint with Magistrate** under Section 156(3) CrPC
3. **Send written complaint by post** to police station
4. **Contact State Human Rights Commission**
5. **Approach High Court** under Article 226

## ⏰ **TIME LIMITS:**
• **No time limit** for filing FIR for serious offenses
• **File immediately** for better evidence collection
• **Within 24 hours** is ideal for most cases
• **Delay may affect investigation** quality

## 💰 **COST:**
• **Filing FIR is completely FREE**
• **Getting copy is FREE**
• **No fees for police investigation**

## 📞 **EMERGENCY CONTACTS:**
• **Police Emergency:** 100
• **Women Helpline:** 1091
• **Child Helpline:** 1098
• **Senior Citizen Helpline:** 14567

⚠️ **IMPORTANT NOTES:**
• FIR can only be filed for **cognizable offenses** (serious crimes)
• For **non-cognizable offenses**, file complaint under Section 155
• **False FIR** is punishable under Section 182 IPC
• Always keep **copy of FIR** safely for future reference

📚 **Legal Provisions:** Sections 154, 155, 156, 157, 161 of CrPC, 1973""",
        "sources": ["Code of Criminal Procedure 1973", "Police Manual", "Supreme Court Guidelines", "Legal Aid Handbook"]
    },
    "intellectual_property": {
        "response": """**Intellectual Property Law in India**

📋 **Primary Legislation:**
• The Copyright Act, 1957
• The Trademarks Act, 1999
• The Patents Act, 1970
• The Designs Act, 2000

⚖️ **Key Concepts:**
• **Copyright:** Protects original literary, dramatic, musical, and artistic works.
• **Trademark:** Protects brand names, logos, and slogans.
• **Patent:** Protects new and useful inventions.
• **Design:** Protects the ornamental or aesthetic aspect of an article.

🚨 **Common Issues:**
• **Infringement:** Unauthorized use of protected intellectual property.
• **Passing Off:** Misrepresenting goods or services as those of another.

⚠️ **Professional Advice:**
Always consult an Intellectual Property lawyer for specific advice on protecting and enforcing your IP rights.""",
        "sources": ["The Copyright Act 1957", "The Trademarks Act 1999", "The Patents Act 1970"]
    }
}

def get_legal_response(query: str) -> Dict[str, Any]:
    """Get legal response based on query"""
    query_lower = query.lower().strip()
    
    # Check for FIR-related queries first (highest priority)
    if any(term in query_lower for term in ["file fir", "fir filing", "how to file", "fir process", "register fir", "lodge fir", "complaint police", "police complaint", "fir step", "file complaint"]):
        return LEGAL_RESPONSES["fir"]
    
    # Check for bail-related queries (high priority)
    bail_keywords = ["bail", "anticipatory bail", "custody", "arrest", "bail procedure", "crpc bail", "section 437", "section 438", "regular bail", "interim bail", "bail application", "bail conditions", "surety", "bond"]
    if any(keyword in query_lower for keyword in bail_keywords):
        return LEGAL_RESPONSES["bail procedure"]
    
    # Enhanced keyword matching for better query recognition
    company_keywords = ["company", "private limited", "annual return", "filing", "roc", "director", "compliance"]
    constitutional_keywords = ["article", "constitution", "fundamental right"]
    criminal_keywords = ["ipc", "section", "murder", "theft", "fraud"]
    
    # Check for specific legal provisions
    for key, response_data in LEGAL_RESPONSES.items():
        if key in query_lower:
            return response_data
    
    # Enhanced company law detection
    if any(keyword in query_lower for keyword in company_keywords):
        if "annual return" in query_lower or "filing" in query_lower or "not filed" in query_lower:
            return LEGAL_RESPONSES["annual returns"]
        elif "private limited" in query_lower or "pvt ltd" in query_lower:
            return LEGAL_RESPONSES["private limited company"]
        else:
            return LEGAL_RESPONSES["company law"]
    
    # Contract law detection
    contract_keywords = ["contract", "agreement", "breach", "contract review", "contract law", "terms and conditions", "contract dispute", "contract violation", "contract enforcement"]
    if any(keyword in query_lower for keyword in contract_keywords):
        return {
            "response": """**📋 CONTRACT LAW IN INDIA - COMPREHENSIVE GUIDE**

📚 **Legal Framework:** Indian Contract Act, 1872

## 🔍 **CONTRACT REVIEW ESSENTIALS:**

### **KEY ELEMENTS TO REVIEW:** ✅
• **Parties** - Clear identification of contracting parties
• **Subject Matter** - Specific description of goods/services
• **Consideration** - Monetary or other valuable consideration
• **Terms & Conditions** - Rights, obligations, and responsibilities
• **Duration** - Start date, end date, renewal clauses
• **Termination** - Conditions for ending the contract
• **Dispute Resolution** - Arbitration, mediation, court jurisdiction

### **CRITICAL CLAUSES TO EXAMINE:** 🔍
• **Force Majeure** - Unforeseeable circumstances clause
• **Indemnity** - Protection against losses/damages
• **Confidentiality** - Non-disclosure provisions
• **Intellectual Property** - Ownership and usage rights
• **Limitation of Liability** - Caps on damages
• **Governing Law** - Which state/country laws apply
• **Payment Terms** - Due dates, penalties, interest

## ⚖️ **TYPES OF CONTRACTS:**

• **Sale of Goods** - Transfer of ownership
• **Service Agreements** - Provision of services
• **Employment Contracts** - Employer-employee relationship
• **Partnership Agreements** - Business partnerships
• **Lease Agreements** - Property rental
• **Non-Disclosure Agreements** - Confidentiality protection

## 🚨 **RED FLAGS IN CONTRACTS:**

• **Vague Terms** - Unclear obligations or deliverables
• **Unfair Penalties** - Excessive penalty clauses
• **One-sided Terms** - Heavily favoring one party
• **Missing Clauses** - No termination or dispute resolution
• **Unrealistic Deadlines** - Impossible performance timelines
• **Unlimited Liability** - No caps on damages

## 📋 **CONTRACT REVIEW CHECKLIST:**

### **BEFORE SIGNING:** ✅
• Read entire contract thoroughly
• Understand all terms and conditions
• Check for hidden fees or charges
• Verify party details and signatures
• Ensure compliance with applicable laws
• Get legal advice for complex contracts

### **KEY QUESTIONS TO ASK:** ❓
• What are my exact obligations?
• What happens if I can't perform?
• How can the contract be terminated?
• What are the penalty clauses?
• Who bears the risk of non-performance?
• Is there a cooling-off period?

## ⚖️ **BREACH OF CONTRACT:**

### **TYPES OF BREACH:**
• **Minor Breach** - Partial non-performance
• **Material Breach** - Substantial failure to perform
• **Anticipatory Breach** - Indication of future non-performance

### **REMEDIES AVAILABLE:**
• **Damages** - Monetary compensation
• **Specific Performance** - Court order to perform
• **Injunction** - Court order to stop/start action
• **Rescission** - Cancel the contract
• **Restitution** - Return to original position

## 📞 **PROFESSIONAL ADVICE:**

• **Simple Contracts** - Basic review possible
• **Complex Agreements** - Always consult lawyer
• **High-Value Contracts** - Mandatory legal review
• **International Contracts** - Specialized legal advice

⚠️ **IMPORTANT:** This is general guidance. Always consult a qualified contract lawyer for specific contract review and legal advice.

📋 **DISCLAIMER:** Contract law can be complex and fact-specific. Professional legal advice is recommended for all significant contracts.""",
            "sources": ["Indian Contract Act 1872", "Contract Law Practice", "Commercial Law", "Legal Precedents"]
        }
    
    # Constitutional law detection
    if any(keyword in query_lower for keyword in constitutional_keywords):
        # This will be handled by specific article matching below
        pass
    
    # Default response for unrecognized queries
    return {
        "response": f"""**Legal Inquiry: "{query[:100]}..."**

🙏 **Thank you for your legal query.**

📚 **I can help you with:**
• Constitutional Law (Articles 14, 19, 21, 32, etc.)
• Indian Penal Code (IPC Sections)
• Criminal Procedure Code (CrPC)
• Civil Procedure Code (CPC)
• Company Law and Corporate Compliance
• Contract Law and Property Law
• Family Law and Personal Laws

💡 **Try asking:**
• "What is Section 302 IPC?"
• "Explain Article 21 of Constitution"
• "Rights under Article 14"
• "Annual returns for private limited company"
• "Company law compliance requirements"

⚠️ **Important Disclaimer:**
This is general legal information only. For specific legal advice, please consult with a qualified advocate or legal practitioner.

📞 **For Professional Help:**
• Contact your local bar association
• Visit legal aid centers
• Consult with practicing advocates""",
        "sources": ["General Legal Knowledge", "Indian Law Database"]
    }

@app.get("/")
<<<<<<< HEAD
async def health_check():
    """Health check endpoint"""
    return {
        "message": "⚡ Law GPT Enhanced API is running!",
        "status": "healthy",
        "version": "2.0.0"
=======
async def root():
    """Public root status with explicit versioning and AI status."""
    return {
        "message": "⚡ Law GPT Enhanced API is running!",
        "status": "healthy",
        "version": "12.0.0",
        "ai_status": "enabled" if GEMINI_API_KEY and GEMINI_API_KEY != "AIzaSyDGlQJJhJJhJJhJJhJJhJJhJJhJJhJJhJJ" else "template_mode",
        "knowledge_base_size": len(KNOWLEDGE_BASE),
        "remote_sources": {
            "kanoon_repo": KANOON_REMOTE_REPO,
            "kanoon_path": KANOON_REMOTE_PATH,
            "kanoon_branch": KANOON_BRANCH,
            "remote_enabled": KANOON_ENABLE_REMOTE
        }
    }

@app.get("/health")
async def health_check():
    return {
        "status": "healthy",
        "ai_model_status": "enabled" if GEMINI_API_KEY and GEMINI_API_KEY != "AIzaSyDGlQJJhJJhJJhJJhJJhJJhJJhJJhJJhJJ" else "template_mode",
        "knowledge_base_size": len(KNOWLEDGE_BASE),
        "timestamp": datetime.now().isoformat()
>>>>>>> b68101f7
    }

@app.options("/chat")
async def chat_options():
    """Handle CORS preflight requests for chat endpoint"""
    return {"message": "OK"}

@app.post("/chat", response_model=ChatResponse)
async def chat_endpoint(request: ChatRequest):
<<<<<<< HEAD
    """Main chat endpoint for legal queries"""
=======
    start_time = datetime.now()
>>>>>>> b68101f7
    try:
        if not request.query or not request.query.strip():
            raise HTTPException(status_code=400, detail="Query cannot be empty")
<<<<<<< HEAD
        
        # Get legal response
        response_data = get_legal_response(request.query)
        
        return ChatResponse(
            response=response_data["response"],
            sources=response_data.get("sources", [])
=======

        session_id = request.session_id or str(uuid.uuid4())

        # Route through Advanced RAG pipeline
        result = await rag_pipeline.process_query(query, session_id)

        processing_time = (datetime.now() - start_time).total_seconds()

        return ChatResponse(
            response=result.get("response", ""),
            confidence=float(result.get("confidence", 0.0)),
            topic=result.get("topic", "general_law"),
            session_id=session_id,
            processing_time=processing_time
>>>>>>> b68101f7
        )

    except Exception as e:
        logger.error(f"Error processing chat request: {str(e)}")
        raise HTTPException(status_code=500, detail="Internal server error")

<<<<<<< HEAD
@app.get("/health")
async def detailed_health():
    """Detailed health check"""
    return {
        "status": "healthy",
        "service": "Law GPT Enhanced API",
        "version": "2.0.0",
        "endpoints": {
            "chat": "/chat",
            "health": "/health",
            "docs": "/docs"
        },
        "legal_coverage": [
            "Constitutional Law",
            "Indian Penal Code", 
            "Criminal Procedure Code",
            "Company Law & Corporate Compliance",
            "Annual Returns & ROC Filings",
            "Director Responsibilities",
            "Bail Provisions",
            "Fundamental Rights"
=======
@app.get("/languages")
async def get_language_support():
    return {
        "supported_languages": [
            {"code": "en", "name": "English"},
            {"code": "hi", "name": "Hindi"},
            {"code": "ta", "name": "Tamil"},
            {"code": "te", "name": "Telugu"},
            {"code": "bn", "name": "Bengali"}
>>>>>>> b68101f7
        ]
    }

if __name__ == "__main__":
    port = int(os.environ.get("PORT", 8001))
    uvicorn.run(
        "main:app",
        host="0.0.0.0",
        port=port,
        log_level="info"
    )<|MERGE_RESOLUTION|>--- conflicted
+++ resolved
@@ -6,11 +6,13 @@
 import os
 import json
 import logging
-from typing import Dict, Any
+from typing import Dict, Any, List
 from fastapi import FastAPI, HTTPException
 from fastapi.middleware.cors import CORSMiddleware
 from pydantic import BaseModel
 import uvicorn
+import uuid
+from datetime import datetime
 
 # Integrate Advanced RAG
 from advanced_rag import AdvancedRAGPipeline
@@ -19,29 +21,6 @@
 logging.basicConfig(level=logging.INFO)
 logger = logging.getLogger(__name__)
 
-<<<<<<< HEAD
-# Initialize FastAPI app
-app = FastAPI(
-    title="Law GPT API",
-    description="AI Legal Assistant for Indian Law",
-    version="2.0.0"
-)
-
-# Configure CORS
-app.add_middleware(
-    CORSMiddleware,
-    allow_origins=[
-        "*",  # Allow all origins for development
-        "https://law-gpt-professional.web.app",  # Your Firebase hosting domain
-        "https://law-gpt-professional.firebaseapp.com",  # Alternative Firebase domain
-        "http://localhost:3000",  # Local development
-        "http://localhost:3001",  # Alternative local port
-    ],
-    allow_credentials=True,
-    allow_methods=["GET", "POST", "PUT", "DELETE", "OPTIONS"],
-    allow_headers=["*"],
-)
-=======
 # Configuration
 DATA_DIRECTORY = "data"
 CORS_ORIGINS = ["*"]
@@ -150,665 +129,34 @@
     version="12.0.0"
 )
 
-app.add_middleware(CORSMiddleware, allow_origins=CORS_ORIGINS, allow_methods=["*"], allow_headers=["*"])
+# Configure CORS
+app.add_middleware(
+    CORSMiddleware,
+    allow_origins=CORS_ORIGINS,
+    allow_credentials=True,
+    allow_methods=["GET", "POST", "PUT", "DELETE", "OPTIONS"],
+    allow_headers=["*"],
+)
 
 # Load knowledge base and initialize Advanced RAG pipeline
 KNOWLEDGE_BASE = load_all_json_data(DATA_DIRECTORY)
 rag_pipeline = AdvancedRAGPipeline(KNOWLEDGE_BASE, GEMINI_API_KEY)
 logger.info(f"Knowledge base ready with {len(KNOWLEDGE_BASE)} records (remote enabled={KANOON_ENABLE_REMOTE})")
 
-# ---- Minimal Observability Helpers ----
-def _top_sources(sources: List[Dict[str, Any]], k: int = 3) -> List[str]:
-    names: List[str] = []
-    for s in (sources or [])[:k]:
-        src = None
-        if isinstance(s, dict):
-            src = s.get("source") or (s.get("meta") or {}).get("source") or s.get("file") or s.get("name")
-        src = src or "-"
-        if isinstance(src, str) and ("/" in src or "\\" in src):
-            src = src.replace("\\", "/").split("/")[-1]
-        names.append(str(src))
-    return names
-
-def _act_sections(meta: Dict[str, Any]) -> Dict[str, Any]:
-    try:
-        if not isinstance(meta, dict):
-            return {"act": None, "sections": None}
-        act = meta.get("act")
-        sections = meta.get("sections")
-        if isinstance(sections, (list, tuple)):
-            sections = [str(x) for x in sections[:5]]
-        elif sections is not None:
-            sections = [str(sections)]
-        return {"act": act, "sections": sections}
-    except Exception:
-        return {"act": None, "sections": None}
-
-def _validate_schema(result: Dict[str, Any]) -> None:
-    if not isinstance(result, dict):
-        raise HTTPException(status_code=500, detail="invalid_result_type")
-    if "answer" not in result:
-        raise HTTPException(status_code=500, detail="missing_answer")
-    if "sources" in result and not isinstance(result["sources"], list):
-        raise HTTPException(status_code=500, detail="invalid_sources_type")
->>>>>>> b68101f7
-
-# Request/Response models
+# Pydantic models
 class ChatRequest(BaseModel):
     query: str
+    session_id: str | None = None
 
 class ChatResponse(BaseModel):
     response: str
+    confidence: float
+    topic: str
+    session_id: str
+    processing_time: float
     sources: list = []
 
-# Enhanced Legal knowledge base
-LEGAL_RESPONSES = {
-    "section 302 ipc": {
-        "response": """**Section 302 IPC - Punishment for Murder**
-
-📋 **Legal Provision:**
-Section 302 of the Indian Penal Code deals with punishment for murder.
-
-⚖️ **Definition:**
-Whoever commits murder shall be punished with death, or imprisonment for life, and shall also be liable to fine.
-
-🔍 **Key Elements:**
-• **Intention to cause death** - The act must be done with intention of causing death
-• **Knowledge of likelihood** - Or with knowledge that the act is likely to cause death
-• **Culpable homicide amounting to murder** - Must satisfy conditions under Section 300
-
-📚 **Related Sections:**
-• Section 299 - Culpable homicide
-• Section 300 - Murder
-• Section 301 - Culpable homicide by causing death of person other than person whose death was intended
-
-⚠️ **Important Note:**
-This is a non-bailable and cognizable offense. Always consult with a qualified criminal lawyer for specific cases.""",
-        "sources": ["Indian Penal Code", "Supreme Court Judgments", "Criminal Law"]
-    },
-    
-    "article 21": {
-        "response": """**Article 21 - Right to Life and Personal Liberty**
-
-📋 **Constitutional Provision:**
-"No person shall be deprived of his life or personal liberty except according to procedure established by law."
-
-🔍 **Scope and Interpretation:**
-• **Right to Life** - Includes right to live with human dignity
-• **Personal Liberty** - Encompasses various freedoms and rights
-• **Procedure Established by Law** - Must be just, fair and reasonable
-
-📚 **Landmark Cases:**
-• **Maneka Gandhi v. Union of India (1978)** - Expanded interpretation
-• **Francis Coralie Mullin v. Administrator (1981)** - Right to live with dignity
-• **Olga Tellis v. Bombay Municipal Corporation (1985)** - Right to livelihood
-
-🌟 **Extended Rights Under Article 21:**
-• Right to Privacy
-• Right to Education
-• Right to Health
-• Right to Clean Environment
-• Right to Speedy Trial
-
-⚖️ **Legal Significance:**
-Article 21 is the heart of fundamental rights and has been expansively interpreted by the Supreme Court.""",
-        "sources": ["Constitution of India", "Supreme Court Cases", "Fundamental Rights"]
-    },
-    
-    "article 14": {
-        "response": """**Article 14 - Right to Equality**
-
-📋 **Constitutional Text:**
-"The State shall not deny to any person equality before the law or the equal protection of the laws within the territory of India."
-
-🔍 **Two Concepts:**
-1. **Equality before Law** - Negative concept (no discrimination)
-2. **Equal Protection of Laws** - Positive concept (equal treatment)
-
-📚 **Key Principles:**
-• **Reasonable Classification** - State can classify but must be reasonable
-• **Non-Arbitrariness** - State action must not be arbitrary
-• **Rule of Law** - Everyone is equal before law
-
-⚖️ **Tests for Reasonable Classification:**
-1. Classification must be based on intelligible differentia
-2. Differentia must have rational relation to object sought to be achieved
-
-🌟 **Landmark Cases:**
-• **E.P. Royappa v. State of Tamil Nadu (1974)** - Arbitrariness doctrine
-• **Maneka Gandhi v. Union of India (1978)** - Procedure must be fair
-• **Indra Sawhney v. Union of India (1992)** - Reservation case
-
-📋 **Exceptions:**
-• President and Governors have immunity
-• Foreign diplomats have immunity
-• Different laws for different states (reasonable classification)""",
-        "sources": ["Constitution of India", "Supreme Court Judgments", "Equality Rights"]
-    },
-    
-    "annual returns": {
-        "response": """**Annual Returns for Private Limited Companies**
-
-📋 **Legal Requirement:**
-Every private limited company must file annual returns with the Registrar of Companies (ROC) under the Companies Act, 2013.
-
-⚖️ **Consequences of Non-Filing for 3 Years:**
-
-🚨 **For the Company:**
-• **Section 248** - Company may be struck off from ROC records
-• **Penalty under Section 92(5)** - ₹5,000 + ₹50 per day of default
-• **Additional penalty** - ₹1,00,000 for continuing default
-• **Loss of legal status** - Company ceases to exist legally
-• **Asset forfeiture** - All assets vest in the Central Government
-
-👥 **For Directors:**
-• **Section 164(2)(a)** - Disqualification for 5 years from appointment as director
-• **Personal liability** - For company debts in certain cases
-• **Criminal liability** - Under Section 447 (punishment up to 6 months imprisonment)
-• **Penalty** - ₹25,000 to ₹5,00,000 per director
-
-🔄 **Revival Options:**
-• **Section 252** - Application for revival within 20 years
-• **Compounding of offenses** - Pay penalties and file returns
-• **Fresh incorporation** - Start new company (if old one struck off)
-
-📚 **Key Sections:**
-• Section 92 - Annual Return filing
-• Section 248 - Striking off companies
-• Section 252 - Revival of companies
-• Section 164 - Director disqualification
-
-⚠️ **Immediate Action Required:**
-File all pending annual returns immediately and pay applicable penalties to avoid striking off.""",
-        "sources": ["Companies Act 2013", "ROC Guidelines", "Corporate Law"]
-    },
-    
-    "bail procedure": {
-        "response": """**🚨 BAIL PROCEDURE UNDER CrPC - COMPLETE GUIDE**
-
-📋 **Legal Framework:** Sections 436-450, Code of Criminal Procedure, 1973
-
-## 📝 **TYPES OF BAIL:**
-
-### **1. REGULAR BAIL (Section 437 CrPC)** ⚖️
-• **When:** After arrest and during trial
-• **Who can grant:** Magistrate, Sessions Judge, High Court, Supreme Court
-• **Procedure:**
-  - File bail application with supporting documents
-  - Serve copy to prosecution
-  - Court hearing with arguments
-  - Decision based on merits
-
-### **2. ANTICIPATORY BAIL (Section 438 CrPC)** 🛡️
-• **When:** Before arrest (apprehension of arrest)
-• **Who can grant:** Sessions Judge, High Court, Supreme Court only
-• **Conditions:** Must show reasonable grounds for arrest apprehension
-
-### **3. INTERIM BAIL** ⏰
-• **When:** Temporary relief pending regular bail decision
-• **Duration:** Usually 2-4 weeks
-• **Purpose:** Prevent immediate custody
-
-## 🔍 **BAIL APPLICATION PROCEDURE:**
-
-### **STEP 1: PREPARATION** 📋
-• **Draft bail application** with proper format
-• **Attach documents:**
-  - Copy of FIR
-  - Medical certificates (if applicable)
-  - Character certificates
-  - Surety documents
-  - Property papers for bond
-
-### **STEP 2: FILING** 📄
-• **File in appropriate court** (Magistrate/Sessions/High Court)
-• **Pay court fees** as prescribed
-• **Serve copy to prosecution** within stipulated time
-• **Get hearing date** from court registry
-
-### **STEP 3: HEARING** 🏛️
-• **Prosecution arguments** against bail
-• **Defense arguments** for bail
-• **Court considers factors** for bail decision
-• **Order passed** - granted/rejected/conditions imposed
-
-## ⚖️ **FACTORS COURT CONSIDERS:**
-
-### **FOR GRANTING BAIL:** ✅
-• **Nature of offense** - Non-serious, bailable
-• **Strength of evidence** - Weak prosecution case
-• **Flight risk** - Accused has roots in community
-• **No tampering** - Won't influence witnesses
-• **Health grounds** - Medical emergency
-• **Long trial** - Case likely to take years
-
-### **AGAINST GRANTING BAIL:** ❌
-• **Serious offense** - Murder, rape, terrorism
-• **Strong evidence** - Clear case against accused
-• **Flight risk** - May abscond
-• **Witness tampering** - May influence evidence
-• **Repeat offender** - History of similar crimes
-• **Public safety** - Threat to society
-
-## 📚 **IMPORTANT SECTIONS:**
-
-• **Section 436** - Bail in non-bailable cases
-• **Section 437** - When bail may be taken in non-bailable cases
-• **Section 438** - Direction for grant of bail to person apprehending arrest
-• **Section 439** - Special powers of High Court or Court of Session regarding bail
-• **Section 440** - Amount of bond and reduction thereof
-
-## 🏛️ **LANDMARK JUDGMENTS:**
-
-• **Gurbaksh Singh Sibbia v. State of Punjab (1980)** - Anticipatory bail guidelines
-• **Sanjay Chandra v. CBI (2012)** - Economic offenses and bail
-• **Arnesh Kumar v. State of Bihar (2014)** - Arrest guidelines
-• **Satender Kumar Antil v. CBI (2022)** - Bail as rule, jail as exception
-
-## 💰 **BAIL CONDITIONS:**
-
-### **COMMON CONDITIONS:**
-• **Personal Bond** - ₹10,000 to ₹5,00,000 (varies)
-• **Surety** - One or more sureties
-• **Surrender passport** - In serious cases
-• **Regular reporting** - Police station/court
-• **No tampering** - With evidence or witnesses
-• **Residence restriction** - Stay in jurisdiction
-
-## 🚨 **WHEN BAIL IS DIFFICULT:**
-
-• **Non-bailable offenses** - Murder (302 IPC), Rape (376 IPC)
-• **NDPS cases** - Narcotic drugs offenses
-• **Economic offenses** - Large fraud cases
-• **Terror cases** - UAPA, NIA cases
-• **Repeat offenders** - Habitual criminals
-
-## ⏰ **TIME LIMITS:**
-
-• **Regular bail** - No specific time limit
-• **Anticipatory bail** - Before arrest occurs
-• **Default bail** - 60/90 days without chargesheet (Section 167)
-• **Statutory bail** - Automatic in certain conditions
-
-## 📞 **PRACTICAL TIPS:**
-
-• **Engage experienced criminal lawyer** immediately
-• **Prepare strong grounds** for bail application
-• **Arrange reliable sureties** beforehand
-• **Keep all documents** ready
-• **Follow bail conditions** strictly once granted
-
-⚠️ **REMEMBER:** "Bail is the rule, jail is the exception" - Supreme Court principle
-
-📋 **DISCLAIMER:** This is general information. Always consult a qualified criminal lawyer for specific cases and current legal position.""",
-        "sources": ["Criminal Procedure Code 1973", "Supreme Court Judgments", "Bail Jurisprudence", "Criminal Law Practice"]
-    },
-    
-    "company law": {
-        "response": """**Indian Company Law Overview**
-
-📋 **Primary Legislation:**
-Companies Act, 2013 - Governs incorporation, management, and winding up of companies in India.
-
-🏢 **Types of Companies:**
-• **Private Limited Company** - Limited by shares, private
-• **Public Limited Company** - Can raise funds from public
-• **One Person Company (OPC)** - Single member company
-• **Limited Liability Partnership (LLP)** - Hybrid structure
-
-📚 **Key Compliance Requirements:**
-• **Annual Returns** - Form MGT-7 (due within 60 days of AGM)
-• **Annual Financial Statements** - Form AOC-4
-• **Board Meetings** - Minimum 4 per year
-• **Annual General Meeting** - Within 6 months of financial year end
-
-⚖️ **Director Responsibilities:**
-• **Fiduciary Duty** - Act in company's best interest
-• **Due Diligence** - Exercise reasonable care and skill
-• **Compliance** - Ensure statutory compliances
-• **Disclosure** - Declare interests in contracts
-
-🚨 **Common Violations & Penalties:**
-• **Non-filing of returns** - ₹5,000 + daily penalty
-• **Non-conduct of AGM** - ₹25,000 to ₹5,00,000
-• **Director disqualification** - Various grounds under Section 164
-
-📞 **Regulatory Bodies:**
-• **Ministry of Corporate Affairs (MCA)** - Policy and administration
-• **Registrar of Companies (ROC)** - Registration and compliance
-• **National Company Law Tribunal (NCLT)** - Adjudication
-
-⚠️ **Professional Advice:**
-Always consult a Company Secretary or Corporate Lawyer for specific compliance issues.""",
-        "sources": ["Companies Act 2013", "MCA Guidelines", "Corporate Governance"]
-    },
-    
-    "private limited company": {
-        "response": """**Private Limited Company in India**
-
-📋 **Definition:**
-A private limited company is a company whose shares are not freely transferable and cannot be offered to the general public.
-
-🔍 **Key Features:**
-• **Limited Liability** - Members' liability limited to unpaid share capital
-• **Separate Legal Entity** - Company has its own legal identity
-• **Perpetual Succession** - Continues despite changes in membership
-• **Minimum 2 Directors** - Maximum 15 directors
-• **Minimum 2 Members** - Maximum 200 members
-
-📚 **Compliance Requirements:**
-• **Annual Returns** - File Form MGT-7 within 60 days of AGM
-• **Financial Statements** - File Form AOC-4 within 30 days of AGM
-• **Board Meetings** - Minimum 4 meetings per year
-• **AGM** - Must be held within 6 months of financial year end
-• **Statutory Registers** - Maintain various registers at registered office
-
-⚖️ **Advantages:**
-• Limited liability protection
-• Easy to raise capital
-• Tax benefits and deductions
-• Professional credibility
-• Separate legal entity
-
-🚨 **Disadvantages:**
-• Extensive compliance requirements
-• Higher cost of formation and maintenance
-• Restrictions on share transfer
-• Mandatory audit requirements
-
-💰 **Penalties for Non-Compliance:**
-• **Late filing of returns** - ₹5,000 + ₹50 per day
-• **Non-conduct of AGM** - ₹25,000 to ₹5,00,000
-• **Non-filing of financial statements** - ₹5,000 + daily penalty
-
-📞 **Professional Help:**
-Consult a Company Secretary or Chartered Accountant for proper compliance management.""",
-        "sources": ["Companies Act 2013", "ROC Procedures", "Corporate Law"]
-    },
-    
-    "fir": {
-        "response": """**🚨 HOW TO FILE FIR - COMPLETE STEP-BY-STEP PROCESS**
-
-📋 **Legal Framework:** Section 154, Code of Criminal Procedure, 1973
-
-## 📝 **STEP-BY-STEP PROCESS TO FILE FIR:**
-
-### **STEP 1: IMMEDIATE ACTIONS** ⏰
-• **Go to nearest police station** within jurisdiction where crime occurred
-• **Bring identification documents** (Aadhaar, PAN, Driving License)
-• **Collect evidence** if available (photos, documents, witness details)
-• **Note down time, date, location** of incident accurately
-
-### **STEP 2: APPROACH THE POLICE** 👮‍♂️
-• **Visit Station House Officer (SHO)** or duty officer
-• **Inform about cognizable offense** (serious crimes like theft, assault, murder)
-• **Request to file FIR** - it's your legal right under Section 154 CrPC
-• **Police CANNOT refuse** to register FIR for cognizable offenses
-
-### **STEP 3: PROVIDE COMPLETE INFORMATION** 📋
-**Essential Details to Include:**
-• **Your personal details** (name, address, contact number)
-• **Detailed description of incident** (what, when, where, how)
-• **Names of accused persons** (if known)
-• **Names and addresses of witnesses**
-• **Description of stolen/damaged property** (if applicable)
-• **Injuries sustained** (if any)
-
-### **STEP 4: FIR REGISTRATION PROCESS** ✍️
-• **Police will write down your complaint** in FIR register
-• **FIR will be read back to you** for verification
-• **You must sign the FIR** after confirming accuracy
-• **Get free copy of FIR** - this is your legal right
-• **Note down FIR number** and date of registration
-
-### **STEP 5: WHAT HAPPENS AFTER FIR** 🔍
-• **Investigation begins immediately** under Section 156 CrPC
-• **Police will visit crime scene** and collect evidence
-• **Statements of witnesses** will be recorded under Section 161
-• **You may be called for additional questioning**
-• **Medical examination** if injuries are involved
-
-## 📋 **DOCUMENTS REQUIRED:**
-• **Identity Proof** (Aadhaar/PAN/Driving License)
-• **Address Proof** (if different from ID)
-• **Medical Certificate** (in case of injuries)
-• **Evidence** (photos, receipts, documents related to crime)
-• **Witness Details** (names, addresses, contact numbers)
-
-## ⚖️ **YOUR LEGAL RIGHTS:**
-• **Right to file FIR** - Police cannot refuse (Section 154)
-• **Right to free copy** of FIR immediately
-• **Right to add more information** later if remembered
-• **Right to approach Magistrate** if police refuses to file FIR
-• **Right to know investigation progress**
-
-## 🚫 **WHAT IF POLICE REFUSES TO FILE FIR:**
-1. **Approach Senior Police Officer** (SP/DCP)
-2. **File complaint with Magistrate** under Section 156(3) CrPC
-3. **Send written complaint by post** to police station
-4. **Contact State Human Rights Commission**
-5. **Approach High Court** under Article 226
-
-## ⏰ **TIME LIMITS:**
-• **No time limit** for filing FIR for serious offenses
-• **File immediately** for better evidence collection
-• **Within 24 hours** is ideal for most cases
-• **Delay may affect investigation** quality
-
-## 💰 **COST:**
-• **Filing FIR is completely FREE**
-• **Getting copy is FREE**
-• **No fees for police investigation**
-
-## 📞 **EMERGENCY CONTACTS:**
-• **Police Emergency:** 100
-• **Women Helpline:** 1091
-• **Child Helpline:** 1098
-• **Senior Citizen Helpline:** 14567
-
-⚠️ **IMPORTANT NOTES:**
-• FIR can only be filed for **cognizable offenses** (serious crimes)
-• For **non-cognizable offenses**, file complaint under Section 155
-• **False FIR** is punishable under Section 182 IPC
-• Always keep **copy of FIR** safely for future reference
-
-📚 **Legal Provisions:** Sections 154, 155, 156, 157, 161 of CrPC, 1973""",
-        "sources": ["Code of Criminal Procedure 1973", "Police Manual", "Supreme Court Guidelines", "Legal Aid Handbook"]
-    },
-    "intellectual_property": {
-        "response": """**Intellectual Property Law in India**
-
-📋 **Primary Legislation:**
-• The Copyright Act, 1957
-• The Trademarks Act, 1999
-• The Patents Act, 1970
-• The Designs Act, 2000
-
-⚖️ **Key Concepts:**
-• **Copyright:** Protects original literary, dramatic, musical, and artistic works.
-• **Trademark:** Protects brand names, logos, and slogans.
-• **Patent:** Protects new and useful inventions.
-• **Design:** Protects the ornamental or aesthetic aspect of an article.
-
-🚨 **Common Issues:**
-• **Infringement:** Unauthorized use of protected intellectual property.
-• **Passing Off:** Misrepresenting goods or services as those of another.
-
-⚠️ **Professional Advice:**
-Always consult an Intellectual Property lawyer for specific advice on protecting and enforcing your IP rights.""",
-        "sources": ["The Copyright Act 1957", "The Trademarks Act 1999", "The Patents Act 1970"]
-    }
-}
-
-def get_legal_response(query: str) -> Dict[str, Any]:
-    """Get legal response based on query"""
-    query_lower = query.lower().strip()
-    
-    # Check for FIR-related queries first (highest priority)
-    if any(term in query_lower for term in ["file fir", "fir filing", "how to file", "fir process", "register fir", "lodge fir", "complaint police", "police complaint", "fir step", "file complaint"]):
-        return LEGAL_RESPONSES["fir"]
-    
-    # Check for bail-related queries (high priority)
-    bail_keywords = ["bail", "anticipatory bail", "custody", "arrest", "bail procedure", "crpc bail", "section 437", "section 438", "regular bail", "interim bail", "bail application", "bail conditions", "surety", "bond"]
-    if any(keyword in query_lower for keyword in bail_keywords):
-        return LEGAL_RESPONSES["bail procedure"]
-    
-    # Enhanced keyword matching for better query recognition
-    company_keywords = ["company", "private limited", "annual return", "filing", "roc", "director", "compliance"]
-    constitutional_keywords = ["article", "constitution", "fundamental right"]
-    criminal_keywords = ["ipc", "section", "murder", "theft", "fraud"]
-    
-    # Check for specific legal provisions
-    for key, response_data in LEGAL_RESPONSES.items():
-        if key in query_lower:
-            return response_data
-    
-    # Enhanced company law detection
-    if any(keyword in query_lower for keyword in company_keywords):
-        if "annual return" in query_lower or "filing" in query_lower or "not filed" in query_lower:
-            return LEGAL_RESPONSES["annual returns"]
-        elif "private limited" in query_lower or "pvt ltd" in query_lower:
-            return LEGAL_RESPONSES["private limited company"]
-        else:
-            return LEGAL_RESPONSES["company law"]
-    
-    # Contract law detection
-    contract_keywords = ["contract", "agreement", "breach", "contract review", "contract law", "terms and conditions", "contract dispute", "contract violation", "contract enforcement"]
-    if any(keyword in query_lower for keyword in contract_keywords):
-        return {
-            "response": """**📋 CONTRACT LAW IN INDIA - COMPREHENSIVE GUIDE**
-
-📚 **Legal Framework:** Indian Contract Act, 1872
-
-## 🔍 **CONTRACT REVIEW ESSENTIALS:**
-
-### **KEY ELEMENTS TO REVIEW:** ✅
-• **Parties** - Clear identification of contracting parties
-• **Subject Matter** - Specific description of goods/services
-• **Consideration** - Monetary or other valuable consideration
-• **Terms & Conditions** - Rights, obligations, and responsibilities
-• **Duration** - Start date, end date, renewal clauses
-• **Termination** - Conditions for ending the contract
-• **Dispute Resolution** - Arbitration, mediation, court jurisdiction
-
-### **CRITICAL CLAUSES TO EXAMINE:** 🔍
-• **Force Majeure** - Unforeseeable circumstances clause
-• **Indemnity** - Protection against losses/damages
-• **Confidentiality** - Non-disclosure provisions
-• **Intellectual Property** - Ownership and usage rights
-• **Limitation of Liability** - Caps on damages
-• **Governing Law** - Which state/country laws apply
-• **Payment Terms** - Due dates, penalties, interest
-
-## ⚖️ **TYPES OF CONTRACTS:**
-
-• **Sale of Goods** - Transfer of ownership
-• **Service Agreements** - Provision of services
-• **Employment Contracts** - Employer-employee relationship
-• **Partnership Agreements** - Business partnerships
-• **Lease Agreements** - Property rental
-• **Non-Disclosure Agreements** - Confidentiality protection
-
-## 🚨 **RED FLAGS IN CONTRACTS:**
-
-• **Vague Terms** - Unclear obligations or deliverables
-• **Unfair Penalties** - Excessive penalty clauses
-• **One-sided Terms** - Heavily favoring one party
-• **Missing Clauses** - No termination or dispute resolution
-• **Unrealistic Deadlines** - Impossible performance timelines
-• **Unlimited Liability** - No caps on damages
-
-## 📋 **CONTRACT REVIEW CHECKLIST:**
-
-### **BEFORE SIGNING:** ✅
-• Read entire contract thoroughly
-• Understand all terms and conditions
-• Check for hidden fees or charges
-• Verify party details and signatures
-• Ensure compliance with applicable laws
-• Get legal advice for complex contracts
-
-### **KEY QUESTIONS TO ASK:** ❓
-• What are my exact obligations?
-• What happens if I can't perform?
-• How can the contract be terminated?
-• What are the penalty clauses?
-• Who bears the risk of non-performance?
-• Is there a cooling-off period?
-
-## ⚖️ **BREACH OF CONTRACT:**
-
-### **TYPES OF BREACH:**
-• **Minor Breach** - Partial non-performance
-• **Material Breach** - Substantial failure to perform
-• **Anticipatory Breach** - Indication of future non-performance
-
-### **REMEDIES AVAILABLE:**
-• **Damages** - Monetary compensation
-• **Specific Performance** - Court order to perform
-• **Injunction** - Court order to stop/start action
-• **Rescission** - Cancel the contract
-• **Restitution** - Return to original position
-
-## 📞 **PROFESSIONAL ADVICE:**
-
-• **Simple Contracts** - Basic review possible
-• **Complex Agreements** - Always consult lawyer
-• **High-Value Contracts** - Mandatory legal review
-• **International Contracts** - Specialized legal advice
-
-⚠️ **IMPORTANT:** This is general guidance. Always consult a qualified contract lawyer for specific contract review and legal advice.
-
-📋 **DISCLAIMER:** Contract law can be complex and fact-specific. Professional legal advice is recommended for all significant contracts.""",
-            "sources": ["Indian Contract Act 1872", "Contract Law Practice", "Commercial Law", "Legal Precedents"]
-        }
-    
-    # Constitutional law detection
-    if any(keyword in query_lower for keyword in constitutional_keywords):
-        # This will be handled by specific article matching below
-        pass
-    
-    # Default response for unrecognized queries
-    return {
-        "response": f"""**Legal Inquiry: "{query[:100]}..."**
-
-🙏 **Thank you for your legal query.**
-
-📚 **I can help you with:**
-• Constitutional Law (Articles 14, 19, 21, 32, etc.)
-• Indian Penal Code (IPC Sections)
-• Criminal Procedure Code (CrPC)
-• Civil Procedure Code (CPC)
-• Company Law and Corporate Compliance
-• Contract Law and Property Law
-• Family Law and Personal Laws
-
-💡 **Try asking:**
-• "What is Section 302 IPC?"
-• "Explain Article 21 of Constitution"
-• "Rights under Article 14"
-• "Annual returns for private limited company"
-• "Company law compliance requirements"
-
-⚠️ **Important Disclaimer:**
-This is general legal information only. For specific legal advice, please consult with a qualified advocate or legal practitioner.
-
-📞 **For Professional Help:**
-• Contact your local bar association
-• Visit legal aid centers
-• Consult with practicing advocates""",
-        "sources": ["General Legal Knowledge", "Indian Law Database"]
-    }
-
 @app.get("/")
-<<<<<<< HEAD
-async def health_check():
-    """Health check endpoint"""
-    return {
-        "message": "⚡ Law GPT Enhanced API is running!",
-        "status": "healthy",
-        "version": "2.0.0"
-=======
 async def root():
     """Public root status with explicit versioning and AI status."""
     return {
@@ -832,7 +180,6 @@
         "ai_model_status": "enabled" if GEMINI_API_KEY and GEMINI_API_KEY != "AIzaSyDGlQJJhJJhJJhJJhJJhJJhJJhJJhJJhJJ" else "template_mode",
         "knowledge_base_size": len(KNOWLEDGE_BASE),
         "timestamp": datetime.now().isoformat()
->>>>>>> b68101f7
     }
 
 @app.options("/chat")
@@ -842,28 +189,15 @@
 
 @app.post("/chat", response_model=ChatResponse)
 async def chat_endpoint(request: ChatRequest):
-<<<<<<< HEAD
-    """Main chat endpoint for legal queries"""
-=======
     start_time = datetime.now()
->>>>>>> b68101f7
     try:
         if not request.query or not request.query.strip():
             raise HTTPException(status_code=400, detail="Query cannot be empty")
-<<<<<<< HEAD
-        
-        # Get legal response
-        response_data = get_legal_response(request.query)
-        
-        return ChatResponse(
-            response=response_data["response"],
-            sources=response_data.get("sources", [])
-=======
 
         session_id = request.session_id or str(uuid.uuid4())
 
         # Route through Advanced RAG pipeline
-        result = await rag_pipeline.process_query(query, session_id)
+        result = await rag_pipeline.process_query(request.query, session_id)
 
         processing_time = (datetime.now() - start_time).total_seconds()
 
@@ -872,37 +206,14 @@
             confidence=float(result.get("confidence", 0.0)),
             topic=result.get("topic", "general_law"),
             session_id=session_id,
-            processing_time=processing_time
->>>>>>> b68101f7
+            processing_time=processing_time,
+            sources=result.get("sources", [])
         )
 
     except Exception as e:
         logger.error(f"Error processing chat request: {str(e)}")
         raise HTTPException(status_code=500, detail="Internal server error")
 
-<<<<<<< HEAD
-@app.get("/health")
-async def detailed_health():
-    """Detailed health check"""
-    return {
-        "status": "healthy",
-        "service": "Law GPT Enhanced API",
-        "version": "2.0.0",
-        "endpoints": {
-            "chat": "/chat",
-            "health": "/health",
-            "docs": "/docs"
-        },
-        "legal_coverage": [
-            "Constitutional Law",
-            "Indian Penal Code", 
-            "Criminal Procedure Code",
-            "Company Law & Corporate Compliance",
-            "Annual Returns & ROC Filings",
-            "Director Responsibilities",
-            "Bail Provisions",
-            "Fundamental Rights"
-=======
 @app.get("/languages")
 async def get_language_support():
     return {
@@ -912,7 +223,6 @@
             {"code": "ta", "name": "Tamil"},
             {"code": "te", "name": "Telugu"},
             {"code": "bn", "name": "Bengali"}
->>>>>>> b68101f7
         ]
     }
 
