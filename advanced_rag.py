--- conflicted
+++ resolved
@@ -99,7 +99,6 @@
                 "acts": ["transfer of property act 1882", "registration act 1908"],
                 "sections": ["54", "58", "105", "107", "17", "18"]
             },
-<<<<<<< HEAD
             "intellectual_property": {
                 "keywords": [
                     "copyright", "trademark", "patent", "design", "geographical indication",
@@ -107,7 +106,7 @@
                 ],
                 "acts": ["the copyright act 1957", "the trademarks act 1999", "the patents act 1970"],
                 "sections": ["13", "14", "17", "51", "2", "9", "11", "28", "29", "3", "48"]
-=======
+            },
             "general_law": {
                 "keywords": [
                     "legal rights", "rights", "legal help", "legal advice", "legal assistance",
@@ -117,7 +116,6 @@
                 ],
                 "acts": ["constitution of india 1950", "indian contract act 1872"],
                 "sections": ["14", "19", "21", "10"]
->>>>>>> b68101f7
             }
         }
     
